--- conflicted
+++ resolved
@@ -130,10 +130,7 @@
                         f.write('PRED SENT %d: %s\n' % (sample_id, hypo_str))
                         f.write('ALIGNMENT %d: %s\n' % (sample_id, ' '.join(map(str, alignment))))
                         f.write('\n*************** \n\n')
-<<<<<<< HEAD
                         f.close()
-=======
->>>>>>> e84d716e
 
                 # Score only the top hypothesis
                 if i == 0:
